--- conflicted
+++ resolved
@@ -16,19 +16,14 @@
   },
   "private": true,
   "devDependencies": {
-<<<<<<< HEAD
     "@angular-devkit/build-angular": "^20.0.4",
     "@nx/angular": "^21.2.1",
-=======
-    "@nguniversal/express-engine": "^16.2.0",
->>>>>>> 30b01dac
     "@nx/devkit": "^21.2.1",
     "@nx/workspace": "^21.2.1"
   },
   "author": "Amy Software Digital Technology",
   "license": "MIT",
   "dependencies": {
-<<<<<<< HEAD
     "@angular/common": "^20.0.5",
     "@angular/core": "^20.0.5",
     "@angular/platform-browser": "^20.0.5",
@@ -40,12 +35,7 @@
     "@ionic/angular": "^8.6.2",
     "@ionic/angular-toolkit": "^12.2.0",
     "rxjs": "^7.8.2",
+    "web-vitals": "^5.0.3",
     "zone.js": "^0.15.1"
-=======
-    "@angular/platform-browser": "^16.2.12",
-    "@angular/router": "^16.2.12",
-    "@nguniversal/builders": "^16.2.0",
-    "web-vitals": "^5.0.3"
->>>>>>> 30b01dac
   }
 }